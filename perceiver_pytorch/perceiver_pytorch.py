--- conflicted
+++ resolved
@@ -115,11 +115,7 @@
             nn.Linear(inner_dim, query_dim), nn.Dropout(dropout)
         )
 
-<<<<<<< HEAD
     def forward(self, x, context=None, mask=None, pos_emb=None):
-=======
-    def forward(self, x, context = None, mask = None):
->>>>>>> 18815829
         h = self.heads
 
         q = self.to_q(x)
@@ -130,14 +126,10 @@
             lambda t: rearrange(t, "b n (h d) -> (b h) n d", h=h), (q, k, v)
         )
 
-<<<<<<< HEAD
         if exists(pos_emb):
             q, k = apply_rotary_emb(q, k, pos_emb)
 
         sim = einsum("b i d, b j d -> b i j", q, k) * self.scale
-=======
-        sim = einsum('b i d, b j d -> b i j', q, k) * self.scale
->>>>>>> 18815829
 
         if exists(mask):
             mask = rearrange(mask, "b ... -> b (...)")
@@ -163,7 +155,6 @@
         num_freq_bands,
         depth,
         max_freq,
-<<<<<<< HEAD
         freq_base=2,
         input_channels=3,
         input_axis=2,
@@ -180,23 +171,6 @@
         fourier_encode_data=True,
         self_per_cross_attn=1,
         self_attn_rel_pos=True
-=======
-        freq_base = 2,
-        input_channels = 3,
-        input_axis = 2,
-        num_latents = 512,
-        latent_dim = 512,
-        cross_heads = 1,
-        latent_heads = 8,
-        cross_dim_head = 64,
-        latent_dim_head = 64,
-        num_classes = 1000,
-        attn_dropout = 0.,
-        ff_dropout = 0.,
-        weight_tie_layers = False,
-        fourier_encode_data = True,
-        self_per_cross_attn = 1
->>>>>>> 18815829
     ):
         """The shape of the final attention mechanism will be:
         depth * (cross attention -> self_per_cross_attn * self attention)
@@ -307,7 +281,6 @@
             nn.LayerNorm(latent_dim),
             nn.Linear(latent_dim, num_classes))
 
-<<<<<<< HEAD
         self.sinu_emb = None
         if self_attn_rel_pos:
             self.sinu_emb = SinusoidalEmbeddings(latent_dim_head)
@@ -347,41 +320,12 @@
         pos_emb = self.sinu_emb(x) if exists(self.sinu_emb) else None
 
         # Layers.
-=======
-    def forward(self, data, mask = None):
-        b, *axis, _, device = *data.shape, data.device
-        assert len(axis) == self.input_axis, 'input data must have the right number of axis'
-
-        if self.fourier_encode_data:
-            # calculate fourier encoded positions in the range of [-1, 1], for all axis
-
-            axis_pos = list(map(lambda size: torch.linspace(-1., 1., steps = size, device = device), axis))
-            pos = torch.stack(torch.meshgrid(*axis_pos), dim = -1)
-            enc_pos = fourier_encode(pos, self.max_freq, self.num_freq_bands, base = self.freq_base)
-            enc_pos = rearrange(enc_pos, '... n d -> ... (n d)')
-            enc_pos = repeat(enc_pos, '... -> b ...', b = b)
-
-            data = torch.cat((data, enc_pos), dim = -1)
-
-        # concat to channels of data and flatten axis
-
-        data = rearrange(data, 'b ... d -> b (...) d')
-
-        x = repeat(self.latents, 'n d -> b n d', b = b)
-
-        # layers
-
->>>>>>> 18815829
         for cross_attn, cross_ff, self_attns in self.layers:
             x = cross_attn(x, context=data, mask=mask) + x
             x = cross_ff(x) + x
 
             for self_attn, self_ff in self_attns:
-<<<<<<< HEAD
                 x = self_attn(x, pos_emb=pos_emb) + x
-=======
-                x = self_attn(x) + x
->>>>>>> 18815829
                 x = self_ff(x) + x
 
         x = x.mean(dim=-2)
